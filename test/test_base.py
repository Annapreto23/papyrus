import pandas as pd
import pytest

from papyrus import engine
from papyrus.core.file import File

<<<<<<< HEAD
path = "./papyrus/data_pdf/invoice_100.pdf"
extractor_list = [
        engine.PDFPlumberExtractor(),
        # engine.DoclingExtractor(),
        # engine.PyMuPDFExtractor(),
        # engine.PyPDF2Extractor(),
        # engine.EasyOCRExtractor(),
        # engine.TesseractOCRExtractor(),
        # engine.HuggingFaceOCRExtractor(),
        # engine.CamelotExtractor(),
    ]


def run_extractor_content_text_only(extractor, file: File = File(path)):
    """
    Test extraction "text" only
    At default, it must contain all texts found & no table returned

    """
    file.extract(content="text", extractor=extractor)
    assert isinstance(file.text, str), "file.text must be typed as text"
    assert isinstance(file.tables, list) & (len(file.tables) == 0), "file.tables should be empty when context='text'"

=======
path = "invoice_100.pdf"
>>>>>>> ee7e58fd

def run_extractor_content_table_only(extractor, file: File = File(path)):
    """
    Test extraction "table" only
    At default, it must contain all tables found & no text returned

    """
    file.extract(content="table", extractor=extractor)
    assert isinstance(file.tables, list), "file.tables must be typed as list"
    # if tables are not empty, it's elements must be typed as pandas dataframe
    if file.tables:
        assert (all(isinstance(df, pd.DataFrame) for df in file.tables)), "Not all items are pandas DataFrames"

    assert isinstance(file.text, str) & (len(file.text) == 0), "file.text should be empty when context='table'"


def run_extractor_content_all(extractor, file: File = File(path)):
    """
    Test extraction "all"
    At default, it must return all texts & tables found
    """

    file.extract(content="all", extractor=extractor)
    assert isinstance(file.text, str), "file.text must be typed as text"
    assert isinstance(file.tables, list), "file.tables must be typed as list"
    # if tables are not empty, it's elements must be typed as pandas dataframe
    if file.tables:
        assert (all(isinstance(df, pd.DataFrame) for df in file.tables)), "Not all items are pandas DataFrames"


@pytest.mark.parametrize("extractor", extractor_list)
def test_all_extractors_content_text_only(extractor):
    print(f"\nTesting with content = 'text' for extractor: {extractor.__class__}")
    run_extractor_content_text_only(extractor)


@pytest.mark.parametrize("extractor", extractor_list)
def test_all_extractors_content_table_only(extractor):
    print(f"\nTesting with content = 'table' for extractor: {extractor.__class__}")
    run_extractor_content_table_only(extractor)


@pytest.mark.parametrize("extractor", extractor_list)
def test_all_extractors_content_all(extractor):
    print(f"\nTesting with content = 'all' for extractor: {extractor.__class__}")
    run_extractor_content_all(extractor)<|MERGE_RESOLUTION|>--- conflicted
+++ resolved
@@ -4,8 +4,8 @@
 from papyrus import engine
 from papyrus.core.file import File
 
-<<<<<<< HEAD
-path = "./papyrus/data_pdf/invoice_100.pdf"
+
+path = "invoice_100.pdf"
 extractor_list = [
         engine.PDFPlumberExtractor(),
         # engine.DoclingExtractor(),
@@ -28,9 +28,6 @@
     assert isinstance(file.text, str), "file.text must be typed as text"
     assert isinstance(file.tables, list) & (len(file.tables) == 0), "file.tables should be empty when context='text'"
 
-=======
-path = "invoice_100.pdf"
->>>>>>> ee7e58fd
 
 def run_extractor_content_table_only(extractor, file: File = File(path)):
     """
